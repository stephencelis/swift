//===--- Index.swift - A position in a Collection ---------------------===//
//
// This source file is part of the Swift.org open source project
//
// Copyright (c) 2014 - 2016 Apple Inc. and the Swift project authors
// Licensed under Apache License v2.0 with Runtime Library Exception
//
// See http://swift.org/LICENSE.txt for license information
// See http://swift.org/CONTRIBUTORS.txt for the list of Swift project authors
//
//===----------------------------------------------------------------------===//
//
//  ForwardIndex, BidirectionalIndex, and RandomAccessIndex
//
//===----------------------------------------------------------------------===//

//===----------------------------------------------------------------------===//
//===--- ForwardIndex -------------------------------------------------===//

/// This protocol is an implementation detail of `ForwardIndex`; do
/// not use it directly.
///
/// Its requirements are inherited by `ForwardIndex` and thus must
/// be satisfied by types conforming to that protocol.
public protocol _Incrementable : Equatable {
  /// Returns the next consecutive value in a discrete sequence of
  /// `Self` values.
  ///
  /// - Precondition: `self` has a well-defined successor.
  @warn_unused_result
  func successor() -> Self

  mutating func _successorInPlace()
}

extension _Incrementable {
  @inline(__always)
  public mutating func _successorInPlace() { self = self.successor() }
}

//===----------------------------------------------------------------------===//
// A dummy type that we can use when we /don't/ want to create an
// ambiguity indexing Range<T> outside a generic context.  See the
// implementation of Range for details.
public struct _DisabledRangeIndex_ {
  init() {
    _sanityCheckFailure("Nobody should ever create one.")
  }
}

//===----------------------------------------------------------------------===//

/// Replace `i` with its `successor()` and return the updated value of
/// `i`.
@_transparent
@available(*, deprecated, message="it will be removed in Swift 3")
public prefix func ++ <T : _Incrementable> (i: inout T) -> T {
  i._successorInPlace()
  return i
}

/// Replace `i` with its `successor()` and return the original
/// value of `i`.
@_transparent
@available(*, deprecated, message="it will be removed in Swift 3")
public postfix func ++ <T : _Incrementable> (i: inout T) -> T {
  let ret = i
  i._successorInPlace()
  return ret
}

/// Represents a discrete value in a series, where a value's
/// successor, if any, is reachable by applying the value's
/// `successor()` method.
public protocol ForwardIndex : _Incrementable {
  /// A type that can represent the number of steps between pairs of
  /// `Self` values where one value is reachable from the other.
  ///
  /// Reachability is defined by the ability to produce one value from
  /// the other via zero or more applications of `successor`.
  associatedtype Distance : _SignedInteger = Int

  // See the implementation of Range for an explanation of this
  // associated type
  associatedtype _DisabledRangeIndex = _DisabledRangeIndex_

  /// Performs a range check in O(1), or a no-op when a range check is not
  /// implementable in O(1).
  ///
  /// The range check, if performed, is equivalent to:
  ///
  ///     precondition(bounds.contains(index))
  ///
  /// Use this function to perform a cheap range check for QoI purposes when
  /// memory safety is not a concern.  Do not rely on this range check for
  /// memory safety.
  ///
  /// The default implementation for forward and bidirectional indices is a
  /// no-op.  The default implementation for random access indices performs a
  /// range check.
  ///
  /// - Complexity: O(1).
  static func _failEarlyRangeCheck(index: Self, bounds: Range<Self>)

  /// Performs a range check in O(1), or a no-op when a range check is not
  /// implementable in O(1).
  ///
  /// The range check, if performed, is equivalent to:
  ///
  ///     precondition(
  ///       bounds.contains(range.startIndex) ||
  ///       range.startIndex == bounds.endIndex)
  ///     precondition(
  ///       bounds.contains(range.endIndex) ||
  ///       range.endIndex == bounds.endIndex)
  ///
  /// Use this function to perform a cheap range check for QoI purposes when
  /// memory safety is not a concern.  Do not rely on this range check for
  /// memory safety.
  ///
  /// The default implementation for forward and bidirectional indices is a
  /// no-op.  The default implementation for random access indices performs a
  /// range check.
  ///
  /// - Complexity: O(1).
  static func _failEarlyRangeCheck2(
    rangeStart rangeStart: Self,
    rangeEnd: Self,
    boundsStart: Self,
    boundsEnd: Self)
  // FIXME: the suffix `2` in the name, and passing `startIndex` and `endIndex`
  // separately (rather than as a range) are workarounds for a compiler defect.
  // <rdar://problem/21855350> Rejects-valid: rejects code that has two Self
  // types in non-direct-argument-type position

  /// Returns the result of advancing `self` by `n` positions.
  ///
  /// - Returns:
  ///   - If `n > 0`, the result of applying `successor` to `self` `n` times.
  ///   - If `n < 0`, the result of applying `predecessor` to `self` `-n` times.
  ///   - Otherwise, `self`.
  ///
  /// - Precondition: `n >= 0` if only conforming to `ForwardIndex`
  /// - Complexity:
  ///   - O(1) if conforming to `RandomAccessIndex`
  ///   - O(`abs(n)`) otherwise
  @warn_unused_result
  func advanced(by n: Distance) -> Self

  /// Returns the result of advancing `self` by `n` positions, or until it
  /// equals `limit`.
  ///
  /// - Returns:
  ///   - If `n > 0`, the result of applying `successor` to `self` `n` times
  ///     but not past `limit`.
  ///   - If `n < 0`, the result of applying `predecessor` to `self` `-n` times
  ///     but not past `limit`.
  ///   - Otherwise, `self`.
  ///
  /// - Precondition: `n >= 0` if only conforming to `ForwardIndex`.
  ///
  /// - Complexity:
  ///   - O(1) if conforming to `RandomAccessIndex`
  ///   - O(`abs(n)`) otherwise
  @warn_unused_result
  func advanced(by n: Distance, limit: Self) -> Self

  /// Measure the distance between `self` and `end`.
  ///
  /// - Precondition:
  ///   - `start` and `end` are part of the same sequence when conforming to
  ///     `RandomAccessSequenceType`.
  ///   - `end` is reachable from `self` by incrementation otherwise.
  ///
  /// - Complexity:
  ///   - O(1) if conforming to `RandomAccessIndex`
  ///   - O(`n`) otherwise, where `n` is the function's result.
  @warn_unused_result
  func distance(to end: Self) -> Distance
}

// advance and distance implementations

extension ForwardIndex {
  public static func _failEarlyRangeCheck(index: Self, bounds: Range<Self>) {
    // Can't perform range checks in O(1) on forward indices.
  }

  public static func _failEarlyRangeCheck2(
    rangeStart rangeStart: Self,
    rangeEnd: Self,
    boundsStart: Self,
    boundsEnd: Self
  ) {
    // Can't perform range checks in O(1) on forward indices.
  }

  /// Do not use this method directly; call advanced(by: n) instead.
  @_transparent
  @warn_unused_result
  internal func _advanceForward(n: Distance) -> Self {
    _precondition(n >= 0,
        "Only BidirectionalIndex can be advanced by a negative amount")
    var p = self
    var i : Distance = 0
    while i != n {
      p._successorInPlace()
      i += 1
    }
    return p
  }

  /// Do not use this method directly; call advanced(by: n, limit) instead.
  @_transparent
  @warn_unused_result
  internal func _advanceForward(n: Distance, _ limit: Self) -> Self {
    _precondition(n >= 0,
        "Only BidirectionalIndex can be advanced by a negative amount")
    var p = self
    var i : Distance = 0
    while i != n {
      if p == limit { break }
      p._successorInPlace()
      i += 1
    }
    return p
  }

  @warn_unused_result
  public func advanced(by n: Distance) -> Self {
    return self._advanceForward(n)
  }

  @warn_unused_result
  public func advanced(by n: Distance, limit: Self) -> Self {
    return self._advanceForward(n, limit)
  }

  @warn_unused_result
  public func distance(to end: Self) -> Distance {
    var p = self
    var count: Distance = 0
    while p != end {
      count += 1
      p._successorInPlace()
    }
    return count
  }
}

//===----------------------------------------------------------------------===//
//===--- BidirectionalIndex -------------------------------------------===//


/// An index that can step backwards via application of its
/// `predecessor()` method.
public protocol BidirectionalIndex : ForwardIndex {
  /// Returns the previous consecutive value in a discrete sequence.
  ///
  /// If `self` has a well-defined successor,
  /// `self.successor().predecessor() == self`.  If `self` has a
  /// well-defined predecessor, `self.predecessor().successor() ==
  /// self`.
  ///
  /// - Precondition: `self` has a well-defined predecessor.
  @warn_unused_result
  func predecessor() -> Self

  mutating func _predecessorInPlace()
}

extension BidirectionalIndex {
  @inline(__always)
  public mutating func _predecessorInPlace() {
    self = self.predecessor()
  }

  @warn_unused_result
  public func advanced(by n: Distance) -> Self {
    if n >= 0 {
      return _advanceForward(n)
    }
    var p = self
    var i: Distance = n
    while i != 0 {
      p._predecessorInPlace()
      i._successorInPlace()
    }
    return p
  }

  @warn_unused_result
  public func advanced(by n: Distance, limit: Self) -> Self {
    if n >= 0 {
      return _advanceForward(n, limit)
    }
    var p = self
    var i: Distance = n
    while i != 0 && p != limit {
      p._predecessorInPlace()
      i._successorInPlace()
    }
    return p
  }
}

/// Replace `i` with its `predecessor()` and return the updated value
/// of `i`.
@_transparent
@available(*, deprecated, message="it will be removed in Swift 3")
<<<<<<< HEAD
public prefix func -- <T : BidirectionalIndex> (inout i: T) -> T {
=======
public prefix func -- <T : BidirectionalIndexType> (i: inout T) -> T {
>>>>>>> f7b90b86
  i._predecessorInPlace()
  return i
}


/// Replace `i` with its `predecessor()` and return the original
/// value of `i`.
@_transparent
@available(*, deprecated, message="it will be removed in Swift 3")
<<<<<<< HEAD
public postfix func -- <T : BidirectionalIndex> (inout i: T) -> T {
=======
public postfix func -- <T : BidirectionalIndexType> (i: inout T) -> T {
>>>>>>> f7b90b86
  let ret = i
  i._predecessorInPlace()
  return ret
}

//===----------------------------------------------------------------------===//
//===--- RandomAccessIndex ------------------------------------------------===//

/// Used to force conformers of RandomAccessIndex to implement
/// `advanced(by:)` methods and `distance(to:)`.
public protocol _RandomAccessAmbiguity {
  associatedtype Distance : _SignedInteger = Int
}

extension _RandomAccessAmbiguity {
  @warn_unused_result
  public func advanced(by n: Distance) -> Self {
    fatalError("advanced(by:) not implemented")
  }
}

/// An index that can be offset by an arbitrary number of positions,
/// and can measure the distance to any reachable value, in O(1).
public protocol RandomAccessIndex : BidirectionalIndex, Strideable,
  _RandomAccessAmbiguity {

  @warn_unused_result
  func distance(to other: Self) -> Distance

  @warn_unused_result
  func advanced(by n: Distance) -> Self

  @warn_unused_result
  func advanced(by n: Distance, limit: Self) -> Self
}

extension RandomAccessIndex {
  public static func _failEarlyRangeCheck(index: Self, bounds: Range<Self>) {
    _precondition(
      bounds.startIndex <= index,
      "index is out of bounds: index designates a position before bounds.startIndex")
    _precondition(
      index < bounds.endIndex,
      "index is out of bounds: index designates the bounds.endIndex position or a position after it")
  }

  public static func _failEarlyRangeCheck2(
    rangeStart rangeStart: Self,
    rangeEnd: Self,
    boundsStart: Self,
    boundsEnd: Self
  ) {
    let range = rangeStart..<rangeEnd
    let bounds = boundsStart..<boundsEnd
    _precondition(
      bounds.startIndex <= range.startIndex,
      "range.startIndex is out of bounds: index designates a position before bounds.startIndex")
    _precondition(
      bounds.startIndex <= range.endIndex,
      "range.endIndex is out of bounds: index designates a position before bounds.startIndex")

    _precondition(
      range.startIndex <= bounds.endIndex,
      "range.startIndex is out of bounds: index designates a position after bounds.endIndex")
    _precondition(
      range.endIndex <= bounds.endIndex,
      "range.startIndex is out of bounds: index designates a position after bounds.endIndex")
  }

  @_transparent
  @warn_unused_result
  public func advanced(by n: Distance, limit: Self) -> Self {
    let d = self.distance(to: limit)
    if d == 0 || (d > 0 ? d <= n : d >= n) {
      return limit
    }
    return self.advanced(by: n)
  }
}

@available(*, unavailable, renamed="ForwardIndex")
public typealias ForwardIndexType = ForwardIndex

@available(*, unavailable, renamed="BidirectionalIndex")
public typealias BidirectionalIndexType = BidirectionalIndex

@available(*, unavailable, renamed="RandomAccessIndex")
public typealias RandomAccessIndexType = RandomAccessIndex<|MERGE_RESOLUTION|>--- conflicted
+++ resolved
@@ -308,11 +308,7 @@
 /// of `i`.
 @_transparent
 @available(*, deprecated, message="it will be removed in Swift 3")
-<<<<<<< HEAD
-public prefix func -- <T : BidirectionalIndex> (inout i: T) -> T {
-=======
-public prefix func -- <T : BidirectionalIndexType> (i: inout T) -> T {
->>>>>>> f7b90b86
+public prefix func -- <T : BidirectionalIndex> (i: inout T) -> T {
   i._predecessorInPlace()
   return i
 }
@@ -322,11 +318,7 @@
 /// value of `i`.
 @_transparent
 @available(*, deprecated, message="it will be removed in Swift 3")
-<<<<<<< HEAD
-public postfix func -- <T : BidirectionalIndex> (inout i: T) -> T {
-=======
-public postfix func -- <T : BidirectionalIndexType> (i: inout T) -> T {
->>>>>>> f7b90b86
+public postfix func -- <T : BidirectionalIndex> (i: inout T) -> T {
   let ret = i
   i._predecessorInPlace()
   return ret
