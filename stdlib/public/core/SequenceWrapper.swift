--- conflicted
+++ resolved
@@ -10,28 +10,16 @@
 //
 //===----------------------------------------------------------------------===//
 //
-<<<<<<< HEAD
-//  To create a Sequence or Collection that forwards
-//  requirements to an underlying Sequence or Collection,
-//  have it conform to one of these protocols.
-=======
-//  To create a SequenceType that forwards requirements to an
-//  underlying SequenceType, have it conform to this protocol.
->>>>>>> 5e11e3f7
+//  To create a Sequence that forwards requirements to an
+//  underlying Sequence, have it conform to this protocol.
 //
 //===----------------------------------------------------------------------===//
 
 /// A type that is just a wrapper over some base Sequence
 public // @testable
-<<<<<<< HEAD
 protocol _SequenceWrapper {
-  typealias Base : Sequence
-  typealias Iterator : IteratorProtocol = Base.Iterator
-=======
-protocol _SequenceWrapperType {
-  associatedtype Base : SequenceType
-  associatedtype Generator : GeneratorType = Base.Generator
->>>>>>> 5e11e3f7
+  associatedtype Base : Sequence
+  associatedtype Iterator : IteratorProtocol = Base.Iterator
   
   var _base: Base {get}
 }
@@ -97,82 +85,4 @@
     -> UnsafeMutablePointer<Base.Iterator.Element> {
     return _base._initializeTo(ptr)
   }
-<<<<<<< HEAD
-}
-
-public // @testable
-protocol _CollectionWrapper : _SequenceWrapper {
-  typealias Base : Collection
-  typealias Index : ForwardIndex = Base.Index
-  var _base: Base {get}
-}
-
-extension Collection
-  where Self : _CollectionWrapper, Self.Index == Self.Base.Index {
-  /// The position of the first element in a non-empty collection.
-  ///
-  /// In an empty collection, `startIndex == endIndex`.
-  public var startIndex: Base.Index {
-    return _base.startIndex
-  }
-  
-  /// The collection's "past the end" position.
-  ///
-  /// `endIndex` is not a valid argument to `subscript`, and is always
-  /// reachable from `startIndex` by zero or more applications of
-  /// `successor()`.
-  public var endIndex: Base.Index {
-    return _base.endIndex
-  }
-
-  /// Access the element at `position`.
-  ///
-  /// - Requires: `position` is a valid position in `self` and
-  ///   `position != endIndex`.
-  public subscript(position: Base.Index) -> Base.Iterator.Element {
-    return _base[position]
-  }
-
-  //===--- Restatements From SequenceWrapperType break ambiguity ----------===//
-  @warn_unused_result
-  public func map<T>(
-    @noescape transform: (Base.Iterator.Element) -> T
-  ) -> [T] {
-    return _base.map(transform)
-  }
-
-  @warn_unused_result
-  public func filter(
-    @noescape includeElement: (Base.Iterator.Element) -> Bool
-  ) -> [Base.Iterator.Element] {
-    return _base.filter(includeElement)
-  }
-  
-  public func _customContainsEquatableElement(
-    element: Base.Iterator.Element
-  ) -> Bool? { 
-    return _base._customContainsEquatableElement(element)
-  }
-  
-  /// If `self` is multi-pass (i.e., a `Collection`), invoke
-  /// `preprocess` on `self` and return its result.  Otherwise, return
-  /// `nil`.
-  public func _preprocessingPass<R>(@noescape preprocess: (Self) -> R) -> R? {
-    return _base._preprocessingPass { _ in preprocess(self) }
-  }
-
-  /// Create a native array buffer containing the elements of `self`,
-  /// in the same order.
-  public func _copyToNativeArrayBuffer()
-    -> _ContiguousArrayBuffer<Base.Iterator.Element> {
-    return _base._copyToNativeArrayBuffer()
-  }
-
-  /// Copy a Sequence into an array.
-  public func _initializeTo(ptr: UnsafeMutablePointer<Base.Iterator.Element>)
-    -> UnsafeMutablePointer<Base.Iterator.Element> {
-    return _base._initializeTo(ptr)
-  }
-=======
->>>>>>> 5e11e3f7
 }